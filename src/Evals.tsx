import React, { useState } from "react";
import { gql, useQuery } from "@apollo/client";
import { z } from "zod";
import { ChatOpenAI } from "@langchain/openai";
import { ChatAnthropic } from "@langchain/anthropic";
import "./App.scss";

interface EvalResult {
  patientId: string;
  patientName: string;
  patientInitials: string;
  originalCondition: string;
  rawOutput: string;
  parsedDifferentials: Differential[];
  evalScore: boolean;
  timestamp: Date;
}

interface Differential {
  condition: string;
  conclusion: "positive" | "negative" | "needs follow-up";
  reasoning: string;
}

// Zod schema for structured output
const DifferentialSchema = z.object({
  condition: z.string().describe("The medical condition being evaluated"),
  conclusion: z
    .enum(["positive", "negative", "needs follow-up"])
    .describe(
      "Assessment of the condition: positive/likely, negative/unlikely, or needs follow-up"
    ),
  reasoning: z
    .string()
    .describe(
      "Specific reasoning for this differential diagnosis based on patient demographics and risk factors"
    ),
});

const DifferentialDiagnosisSchema = z.object({
  differentials: z
    .array(DifferentialSchema)
    .describe(
      "List of differential diagnoses with assessments and individual reasoning"
    ),
});

type DifferentialDiagnosis = z.infer<typeof DifferentialDiagnosisSchema>;

interface Patient {
  id: string;
  name: string;
  age: number;
  gender: string;
  ethnicity: string;
  race: string;
  diagnosis?: string;
  metadata?: any;
}

interface ModelConfig {
  provider: "openai" | "anthropic" | "baseten";
  prompt: string;
}

interface BasetenModel {
  id: string;
  name: string;
}

const GET_PATIENTS = gql`
  query GetPatients {
    users(active_status: "active", should_paginate: false) {
      id
      full_name
      age
      gender
      primary_race
      secondary_race
      primary_ethnicity
      secondary_ethnicity
      metadata
      created_at
    }
  }
`;

interface EvalsProps {
  providerId: string;
}

const DEFAULT_PROMPT = `You are a medical diagnostic assistant. Given the patient demographics below, provide a structured differential diagnosis list.

For each condition in your differential, assess whether it is:
- Positive: High probability based on demographics and risk factors
- Negative: Low probability or can be ruled out
- Needs follow-up: Requires additional testing or information

Consider demographic risk factors, prevalence rates, and epidemiological data when making your assessment. Provide specific reasoning for each differential diagnosis.

You MUST respond with a JSON object that exactly matches this schema:

{
  "differentials": [
    {
      "condition": "string - The medical condition being evaluated",
      "conclusion": "string - Must be exactly one of: 'positive', 'negative', or 'needs follow-up'",
      "reasoning": "string - Specific reasoning for this diagnosis based on the patient's demographics and risk factors"
    }
  ]
}

Example response:
{
  "differentials": [
    {
      "condition": "Type 2 Diabetes",
      "conclusion": "positive",
      "reasoning": "African American ethnicity and age >45 significantly increase risk; prevalence is 13.2% in African Americans vs 7.6% in non-Hispanic whites"
    },
    {
      "condition": "Hypertension",
      "conclusion": "positive",
      "reasoning": "African Americans develop hypertension earlier and have higher rates (58% of adults) compared to other ethnic groups"
    },
    {
      "condition": "Sickle Cell Disease",
      "conclusion": "needs follow-up",
      "reasoning": "1 in 13 African Americans carry the sickle cell trait; screening recommended given ethnicity despite late presentation"
    },
    {
      "condition": "Cystic Fibrosis",
      "conclusion": "negative",
      "reasoning": "Extremely rare in African Americans (1 in 15,000) compared to Caucasians (1 in 2,500); symptoms would have presented in childhood"
    }
  ]
}

Be comprehensive but focused on conditions relevant to the patient's demographics.`;

// Function to parse Baseten models from environment variables
const parseBasetenModels = (): BasetenModel[] => {
  const models: BasetenModel[] = [];
  let index = 1;

  while (true) {
    const modelId = process.env[`REACT_APP_BASETEN_MODEL_ID_${index}`];
    if (!modelId) break;

    // Get custom name or extract from model ID (everything after last '/')
    const customName = process.env[`REACT_APP_BASETEN_MODEL_NAME_${index}`];
    const defaultName = modelId.includes("/")
      ? modelId.split("/").pop()
      : modelId;
    const modelName = customName || defaultName || `Model ${index}`;

    models.push({
      id: modelId,
      name: modelName,
    });

    index++;
  }

  return models;
};

const Evals: React.FC<EvalsProps> = ({ providerId }) => {
  const [selectedProvider, setSelectedProvider] = useState<
    "openai" | "anthropic" | "baseten"
  >("openai");
  const [accordionState, setAccordionState] = useState<{
    pass: boolean;
    fail: boolean;
  }>({ pass: true, fail: true });
  const [modelConfigs, setModelConfigs] = useState<Record<string, ModelConfig>>(
    {
      openai: { provider: "openai", prompt: DEFAULT_PROMPT },
      anthropic: { provider: "anthropic", prompt: DEFAULT_PROMPT },
      baseten: { provider: "baseten", prompt: DEFAULT_PROMPT },
    }
  );
  const [isEvaluating, setIsEvaluating] = useState(false);
  const [results, setResults] = useState<EvalResult[]>([]);
  const [selectedPatients, setSelectedPatients] = useState<string[]>([]);
  const [currentEvalProgress, setCurrentEvalProgress] = useState({
    current: 0,
    total: 0,
  });

  // Baseten model management
  const [availableBasetenModels] = useState<BasetenModel[]>(() => {
    const models = parseBasetenModels();
    console.log("🔧 Parsed Baseten models:", models);
    return models;
  });
  const [selectedBasetenModel, setSelectedBasetenModel] = useState<string>(
    availableBasetenModels.length > 0 ? availableBasetenModels[0].id : ""
  );
  
  // Model Configuration section collapse state
  const [modelConfigCollapsed, setModelConfigCollapsed] = useState(false);

  const { loading, error, data } = useQuery(GET_PATIENTS);

  // Extract race/ethnicity and diagnosis from patient data
  const extractDiagnosis = (patient: any) => {
    if (patient.metadata) {
      const metadata =
        typeof patient.metadata === "string"
          ? JSON.parse(patient.metadata)
          : patient.metadata;
      return metadata.condition || metadata.diagnosis || null;
    }
    return null;
  };

  const extractRaceEthnicity = (patient: any) => {
    let race = patient.primary_race || "Unknown";
    let ethnicity = patient.primary_ethnicity || "Unknown";

    if ((!race || race === "Unknown") && patient.metadata) {
      const metadata =
        typeof patient.metadata === "string"
          ? JSON.parse(patient.metadata)
          : patient.metadata;
      race = metadata.race || race;
      ethnicity = metadata.ethnicity || ethnicity;
    }

    if (patient.secondary_race) {
      race += `, ${patient.secondary_race}`;
    }
    if (patient.secondary_ethnicity) {
      ethnicity += `, ${patient.secondary_ethnicity}`;
    }

    return { race, ethnicity };
  };

  const patients: Patient[] =
    data?.users?.map((user: any) => {
      const { race, ethnicity } = extractRaceEthnicity(user);
      return {
        id: user.id,
        name: user.full_name || "Unknown",
        age: user.age || 0,
        gender: user.gender || "Unknown",
        ethnicity,
        race,
        diagnosis: extractDiagnosis(user),
        metadata: user.metadata,
      };
    }) || [];

  const patientsWithDiagnosis = patients.filter((p) => p.diagnosis);

  // Helper function to extract initials from patient name
  const getPatientInitials = (name: string): string => {
    const nameParts = name.trim().split(' ');
    if (nameParts.length === 0 || name === 'Unknown') return 'UN';
    
    const firstInitial = nameParts[0]?.[0]?.toUpperCase() || '';
    const lastInitial = nameParts[nameParts.length - 1]?.[0]?.toUpperCase() || '';
    
    return firstInitial + (nameParts.length > 1 ? lastInitial : '');
  };

  const handlePatientToggle = (patientId: string) => {
    setSelectedPatients((prev) =>
      prev.includes(patientId)
        ? prev.filter((id) => id !== patientId)
        : [...prev, patientId]
    );
  };

  const handleSelectAll = () => {
    if (selectedPatients.length === patientsWithDiagnosis.length) {
      setSelectedPatients([]);
    } else {
      setSelectedPatients(patientsWithDiagnosis.map((p) => p.id));
    }
  };

  const updateModelConfig = (provider: string, prompt: string) => {
    setModelConfigs((prev) => ({
      ...prev,
      [provider]: { ...prev[provider], prompt },
    }));
  };

  // Handle model provider selection (no auto-collapse)
  const handleProviderSelection = (provider: 'openai' | 'anthropic' | 'baseten') => {
    setSelectedProvider(provider);
    // Don't auto-collapse - let user manually control with +/- button
  };

  // Toggle model configuration section collapse
  const toggleModelConfigSection = () => {
    setModelConfigCollapsed(!modelConfigCollapsed);
  };

  // No longer needed - using structured output

  const evaluatePatient = async (
    patient: Patient,
    modelProvider: string
  ): Promise<EvalResult> => {
    const config = modelConfigs[modelProvider];
    const patientData = {
      age: patient.age,
      gender: patient.gender,
      ethnicity: patient.ethnicity,
      race: patient.race,
      diagnosis: patient.diagnosis,
    };

    const fullPrompt = `${config.prompt}

Patient Data:
- Age: ${patientData.age}
- Gender: ${patientData.gender}
- Ethnicity: ${patientData.ethnicity}
- Race: ${patientData.race}`;

    try {
      let structuredOutput: DifferentialDiagnosis;
      let rawOutput = "";

      if (modelProvider === "openai") {
        const openAIKey = process.env.REACT_APP_OPENAI_API_KEY;
        if (!openAIKey) {
          throw new Error(
            "OpenAI API key not configured. Please add REACT_APP_OPENAI_API_KEY to your .env file"
          );
        }

        const model = new ChatOpenAI({
          modelName: "gpt-4o",
          temperature: 0.7,
          apiKey: openAIKey,
        });

        const structuredModel = model.withStructuredOutput(
          DifferentialDiagnosisSchema
        );

        const result = await structuredModel.invoke([
          {
            role: "system",
            content:
              "You are a medical diagnostic assistant. Always respond with structured JSON output.",
          },
          { role: "user", content: fullPrompt },
        ]);

        structuredOutput = result;
        rawOutput = JSON.stringify(result, null, 2);
      } else if (modelProvider === "anthropic") {
        const claudeKey = process.env.REACT_APP_CLAUDE_API_KEY;
        if (!claudeKey) {
          throw new Error(
            "Claude API key not configured. Please add REACT_APP_CLAUDE_API_KEY to your .env file"
          );
        }

        const model = new ChatAnthropic({
          modelName: "claude-sonnet-4-20250514",
          temperature: 0.7,
          apiKey: claudeKey,
        });

        const structuredModel = model.withStructuredOutput(
          DifferentialDiagnosisSchema
        );

        const result = await structuredModel.invoke([
          { role: "user", content: fullPrompt },
        ]);

        structuredOutput = result;
        rawOutput = JSON.stringify(result, null, 2);
      } else if (modelProvider === "baseten") {
        const basetenKey = process.env.REACT_APP_BASETEN_API_KEY;

        if (!basetenKey) {
          throw new Error(
            "Baseten API key not configured. Please add REACT_APP_BASETEN_API_KEY to your .env file"
          );
        }

        if (!selectedBasetenModel) {
          throw new Error(
            "No Baseten model selected. Please configure REACT_APP_BASETEN_MODEL_ID_1 in your .env file"
          );
        }

        const response = await fetch(
          `https://model-${selectedBasetenModel}.api.baseten.co/v1/predict`,
          {
            method: "POST",
            headers: {
              "Content-Type": "application/json",
              Authorization: `Api-Key ${basetenKey}`,
            },
            body: JSON.stringify({
              prompt:
                fullPrompt +
                '\n\nIMPORTANT: Respond ONLY with a valid JSON object, no other text. The JSON must match this exact schema:\n{\n  "differentials": [\n    {\n      "condition": "string",\n      "conclusion": "positive|negative|needs follow-up",\n      "reasoning": "string - specific reasoning for this diagnosis"\n    }\n  ]\n}',
              max_length: 500,
              temperature: 0.7,
              top_p: 0.9,
            }),
          }
        );

        if (!response.ok) {
          const errorData = await response.json();
          throw new Error(
            `Baseten API error: ${
              errorData.error?.message || response.statusText
            }`
          );
        }

        const data = await response.json();
        rawOutput =
          data.model_output || data.output || data.text || JSON.stringify(data);

        // Try to parse Baseten response as structured output
        try {
          const parsed =
            typeof rawOutput === "string" ? JSON.parse(rawOutput) : rawOutput;
          structuredOutput = DifferentialDiagnosisSchema.parse(parsed);
        } catch (parseError) {
          // Fallback: create a basic structure
          structuredOutput = {
            differentials: [],
          };
        }
      } else {
        throw new Error(`Unsupported model provider: ${modelProvider}`);
      }

      // Extract differentials from structured output
      const parsedDifferentials = structuredOutput.differentials;

      // Check if original condition is in the differential list
      const evalScore = parsedDifferentials.some(
        (diff) =>
          diff.condition
            .toLowerCase()
            .includes(patient.diagnosis!.toLowerCase()) &&
          diff.conclusion === "positive"
      );

      return {
        patientId: patient.id,
        patientName: patient.name,
        patientInitials: getPatientInitials(patient.name),
        originalCondition: patient.diagnosis!,
        rawOutput,
        parsedDifferentials,
        evalScore,
        timestamp: new Date(),
      };
    } catch (error) {
      console.error("Error evaluating patient:", error);
      return {
        patientId: patient.id,
        patientName: patient.name,
        patientInitials: getPatientInitials(patient.name),
        originalCondition: patient.diagnosis!,
        rawOutput: `Error: ${
          error instanceof Error
            ? error.message
            : "Failed to get model response"
        }`,
        parsedDifferentials: [],
        evalScore: false,
        timestamp: new Date(),
      };
    }
  };

  const handleEvaluate = async () => {
    const config = modelConfigs[selectedProvider];
    if (!config.prompt || selectedPatients.length === 0) {
      alert("Please enter a prompt and select at least one patient");
      return;
    }

    setIsEvaluating(true);
    setResults([]);
    setCurrentEvalProgress({ current: 0, total: selectedPatients.length });

    const selectedPatientObjects = patients.filter((p) =>
      selectedPatients.includes(p.id)
    );

    // Evaluate patients sequentially to avoid rate limits
    const newResults: EvalResult[] = [];
    for (let i = 0; i < selectedPatientObjects.length; i++) {
      setCurrentEvalProgress({
        current: i + 1,
        total: selectedPatients.length,
      });
      const result = await evaluatePatient(
        selectedPatientObjects[i],
        selectedProvider
      );
      newResults.push(result);
      setResults([...newResults]);
    }

    setIsEvaluating(false);
    setCurrentEvalProgress({ current: 0, total: 0 });
  };

  if (loading) return <div className="loading">Loading patients...</div>;
  if (error)
    return <div className="error">Error loading patients: {error.message}</div>;

  const accuracyRate =
    results.length > 0
      ? (
          (results.filter((r) => r.evalScore).length / results.length) *
          100
        ).toFixed(1)
      : 0;

  const passCount = results.filter((r) => r.evalScore).length;
  const failCount = results.filter((r) => !r.evalScore).length;

  return (
    <div className="evals-container">
      <div className="evals-layout">
        {/* Left Pane - Model Configuration */}
        <div className="evals-left-pane">
<<<<<<< HEAD
          <h2>Model Configuration</h2>

          <div className="model-tabs">
=======
          <div className={`model-config-section ${modelConfigCollapsed ? 'collapsed' : 'expanded'}`}>
            <div className="model-config-header" onClick={toggleModelConfigSection}>
              <h2>Model Configuration</h2>
              <div className="collapse-indicator">
                {modelConfigCollapsed ? '+' : '−'}
              </div>
            </div>
            
            {!modelConfigCollapsed && (
              <div className="model-tabs">
>>>>>>> bfeaebf5
            {/* OpenAI Tab */}
            <div
              className={`model-tab ${
                selectedProvider === "openai" ? "active" : ""
              }`}
            >
              <button
                className="model-tab-header"
<<<<<<< HEAD
                onClick={() => setSelectedProvider("openai")}
=======
                onClick={() => handleProviderSelection('openai')}
>>>>>>> bfeaebf5
              >
                <span className="provider-name">OpenAI</span>
                <span className="model-name">GPT-4o</span>
              </button>

              {selectedProvider === "openai" && (
                <div className="model-tab-content">
                  <div className="form-group">
                    <label>Evaluation Prompt</label>
                    <textarea
                      value={modelConfigs.openai.prompt}
                      onChange={(e) =>
                        updateModelConfig("openai", e.target.value)
                      }
                      placeholder="Enter your evaluation prompt for medical diagnosis..."
                      className="form-control"
                      rows={8}
                    />
                  </div>
                </div>
              )}
            </div>

            {/* Anthropic Tab */}
            <div
              className={`model-tab ${
                selectedProvider === "anthropic" ? "active" : ""
              }`}
            >
              <button
                className="model-tab-header"
<<<<<<< HEAD
                onClick={() => setSelectedProvider("anthropic")}
=======
                onClick={() => handleProviderSelection('anthropic')}
>>>>>>> bfeaebf5
              >
                <span className="provider-name">Anthropic</span>
                <span className="model-name">Claude 4 Sonnet</span>
              </button>

              {selectedProvider === "anthropic" && (
                <div className="model-tab-content">
                  <div className="form-group">
                    <label>Evaluation Prompt</label>
                    <textarea
                      value={modelConfigs.anthropic.prompt}
                      onChange={(e) =>
                        updateModelConfig("anthropic", e.target.value)
                      }
                      placeholder="Enter your evaluation prompt for medical diagnosis..."
                      className="form-control"
                      rows={8}
                    />
                  </div>
                </div>
              )}
            </div>

            {/* Baseten Tab */}
            <div
              className={`model-tab ${
                selectedProvider === "baseten" ? "active" : ""
              }`}
            >
              <button
                className="model-tab-header"
<<<<<<< HEAD
                onClick={() => setSelectedProvider("baseten")}
=======
                onClick={() => handleProviderSelection('baseten')}
>>>>>>> bfeaebf5
              >
                <span className="provider-name">Baseten</span>
                <span className="model-name">
                  {availableBasetenModels.length > 0
                    ? availableBasetenModels.find(
                        (m) => m.id === selectedBasetenModel
                      )?.name || "Select Model"
                    : "No Models Configured"}
                </span>
              </button>

              {selectedProvider === "baseten" && (
                <div className="model-tab-content">
                  {availableBasetenModels.length > 0 ? (
                    <>
                      <div className="form-group">
                        <label>Select Model</label>
                        <select
                          value={selectedBasetenModel}
                          onChange={(e) =>
                            setSelectedBasetenModel(e.target.value)
                          }
                          className="form-control"
                        >
                          {availableBasetenModels.map((model) => (
                            <option key={model.id} value={model.id}>
                              {model.name}
                            </option>
                          ))}
                        </select>
                        <div className="model-info">
                          <small className="text-muted">
                            Model ID: {selectedBasetenModel}
                          </small>
                        </div>
                      </div>

                      <div className="form-group">
                        <label>Evaluation Prompt</label>
                        <textarea
                          value={modelConfigs.baseten.prompt}
                          onChange={(e) =>
                            updateModelConfig("baseten", e.target.value)
                          }
                          placeholder="Enter your evaluation prompt for medical diagnosis..."
                          className="form-control"
                          rows={8}
                        />
                      </div>
                    </>
                  ) : (
                    <div className="baseten-setup">
                      <h4>No Baseten Models Configured</h4>
                      <p>
                        To use Baseten models, add the following to your .env
                        file:
                      </p>
                      <pre className="config-example">
                        {`REACT_APP_BASETEN_API_KEY=your_api_key_here
REACT_APP_BASETEN_MODEL_ID_1=meta-llama/Llama-4-Scout-17B-16E-Instruct
REACT_APP_BASETEN_MODEL_NAME_1=Llama-4-Scout-17B-16E-Instruct`}
                      </pre>
                      <p>
                        Add additional models with incrementing numbers (_2, _3,
                        etc.)
                      </p>
                    </div>
                  )}
                </div>
              )}
            </div>
              </div>
            )}
          </div>

          {/* Selected Model Summary (shown when collapsed) */}
          {modelConfigCollapsed && (
            <div className="selected-model-summary">
              <div className="summary-item">
                <span className="label">Selected Model:</span>
                <span className="value">
                  {selectedProvider === 'openai' && 'OpenAI GPT-4o'}
                  {selectedProvider === 'anthropic' && 'Anthropic Claude 4 Sonnet'}
                  {selectedProvider === 'baseten' && (
                    availableBasetenModels.find(m => m.id === selectedBasetenModel)?.name || 'Baseten Model'
                  )}
                </span>
              </div>
            </div>
          )}

          {/* Patient Selection */}
          <div className="patient-selection">
            <div className="selection-header">
              <h3>Select Data ({patientsWithDiagnosis.length} available)</h3>
              <button onClick={handleSelectAll} className="select-all-btn">
                {selectedPatients.length === patientsWithDiagnosis.length
                  ? "Deselect All"
                  : "Select All"}
              </button>
            </div>

            <div className="patient-list">
              {patientsWithDiagnosis.map((patient) => (
                <label key={patient.id} className="patient-checkbox">
                  <input
                    type="checkbox"
                    checked={selectedPatients.includes(patient.id)}
                    onChange={() => handlePatientToggle(patient.id)}
                  />
                  <span className="patient-info">
                    <span className="patient-name">{patient.name}</span>
                    <span className="patient-details">
                      {patient.age}y {patient.gender} • {patient.diagnosis}
                    </span>
                  </span>
                </label>
              ))}
            </div>
          </div>

          <button
            onClick={handleEvaluate}
            disabled={
              isEvaluating ||
              selectedPatients.length === 0 ||
              !modelConfigs[selectedProvider].prompt
            }
            className="evaluate-btn"
          >
            {isEvaluating ? `Evaluating...` : "Run Evaluation"}
          </button>
        </div>

        {/* Right Pane - Results Visualization */}
        <div className="evals-right-pane">
          <h2>Evaluation Results</h2>

          {isEvaluating && (
            <div className="evaluation-progress">
              <div className="progress-text">
                Evaluating patient {currentEvalProgress.current} of{" "}
                {currentEvalProgress.total}
              </div>
              <div className="progress-bar">
                <div
                  className="progress-fill"
                  style={{
                    width: `${
                      (currentEvalProgress.current /
                        currentEvalProgress.total) *
                      100
                    }%`,
                  }}
                />
              </div>
            </div>
          )}

          {results.length > 0 && (
            <>
              <div className="results-summary">
                <div className="accuracy-score">
                  <span className="score-label">Accuracy</span>
                  <span className="score-value">{accuracyRate}%</span>
                </div>
                <div className="score-breakdown">
                  <div className="pass-count">
                    <span className="count-label">Pass</span>
                    <span className="count-value">{passCount}</span>
                  </div>
                  <div className="fail-count">
                    <span className="count-label">Fail</span>
                    <span className="count-value">{failCount}</span>
                  </div>
                </div>
              </div>

              {/* Accordion sections for Pass/Fail */}
              <div className="results-accordion">
                {/* Pass Section */}
                <div className="accordion-section">
                  <button
                    className="accordion-header pass-header"
                    onClick={() => setAccordionState(prev => ({ ...prev, pass: !prev.pass }))}
                  >
                    <span className="accordion-icon">{accordionState.pass ? '▼' : '▶'}</span>
                    <span className="accordion-title">Pass ({passCount})</span>
                  </button>
                  {accordionState.pass && (
                    <div className="accordion-content">
                      {results.filter(r => r.evalScore).map((result, index) => (
                        <div key={index} className="result-card success">
                          <div className="result-header">
                            <a 
                              href={`/patient/${result.patientId}`}
                              className="patient-initials-link"
                              title={result.patientName}
                            >
                              {result.patientInitials}
                            </a>
                          </div>

                          <div className="result-condition">
                            <span className="label">Target Diagnosis:</span>
                            <span className="value">{result.originalCondition}</span>
                          </div>

                          {(() => {
                            const targetDiff = result.parsedDifferentials.find(
                              diff => diff.condition.toLowerCase().includes(result.originalCondition.toLowerCase())
                            );
                            if (targetDiff?.reasoning) {
                              return (
                                <div className="target-diagnosis-reasoning">
                                  <h4>Model's Reasoning for {result.originalCondition}</h4>
                                  <p className="reasoning-text">{targetDiff.reasoning}</p>
                                </div>
                              );
                            }
                            return null;
                          })()}

                          <details className="differentials-collapsible">
                            <summary>Differential Diagnoses</summary>
                            {result.parsedDifferentials.length > 0 ? (
                              <ul className="differential-list">
                                {result.parsedDifferentials.map((diff, i) => (
                                  <li key={i} className={`differential-item ${diff.conclusion}`}>
                                    <div className="differential-header">
                                      <span className="condition">{diff.condition}</span>
                                      <span className="conclusion">{diff.conclusion.replace("-", " ")}</span>
                                    </div>
                                    {diff.reasoning && (
                                      <div className="differential-reasoning">{diff.reasoning}</div>
                                    )}
                                  </li>
                                ))}
                              </ul>
                            ) : (
                              <p className="no-differentials">No differentials parsed</p>
                            )}
                          </details>

                          <details className="raw-output">
                            <summary>View Raw Output</summary>
                            <pre>{result.rawOutput}</pre>
                          </details>
                        </div>
                      ))}
                    </div>
                  )}
                </div>

                {/* Fail Section */}
                <div className="accordion-section">
                  <button
                    className="accordion-header fail-header"
                    onClick={() => setAccordionState(prev => ({ ...prev, fail: !prev.fail }))}
                  >
                    <span className="accordion-icon">{accordionState.fail ? '▼' : '▶'}</span>
                    <span className="accordion-title">Fail ({failCount})</span>
                  </button>
                  {accordionState.fail && (
                    <div className="accordion-content">
                      {results.filter(r => !r.evalScore).map((result, index) => (
                        <div key={index} className="result-card failure">
                          <div className="result-header">
                            <a 
                              href={`/patient/${result.patientId}`}
                              className="patient-initials-link"
                              title={result.patientName}
                            >
                              {result.patientInitials}
                            </a>
                          </div>

                          <div className="result-condition">
                            <span className="label">Target Diagnosis:</span>
                            <span className="value">{result.originalCondition}</span>
                          </div>

                          {(() => {
                            const targetDiff = result.parsedDifferentials.find(
                              diff => diff.condition.toLowerCase().includes(result.originalCondition.toLowerCase())
                            );
                            if (targetDiff?.reasoning) {
                              return (
                                <div className="target-diagnosis-reasoning">
                                  <h4>Model's Reasoning for {result.originalCondition}</h4>
                                  <p className="reasoning-text">{targetDiff.reasoning}</p>
                                </div>
                              );
                            }
                            return null;
                          })()}

                          <details className="differentials-collapsible">
                            <summary>Differential Diagnoses</summary>
                            {result.parsedDifferentials.length > 0 ? (
                              <ul className="differential-list">
                                {result.parsedDifferentials.map((diff, i) => (
                                  <li key={i} className={`differential-item ${diff.conclusion}`}>
                                    <div className="differential-header">
                                      <span className="condition">{diff.condition}</span>
                                      <span className="conclusion">{diff.conclusion.replace("-", " ")}</span>
                                    </div>
                                    {diff.reasoning && (
                                      <div className="differential-reasoning">{diff.reasoning}</div>
                                    )}
                                  </li>
                                ))}
                              </ul>
                            ) : (
                              <p className="no-differentials">No differentials parsed</p>
                            )}
                          </details>

                          <details className="raw-output">
                            <summary>View Raw Output</summary>
                            <pre>{result.rawOutput}</pre>
                          </details>
                        </div>
                      ))}
                    </div>
                  )}
                </div>
              </div>
            </>
          )}

          {!isEvaluating && results.length === 0 && (
            <div className="empty-state">
              <p>
                No evaluation results yet. Configure a model and run an
                evaluation to see results.
              </p>
            </div>
          )}
        </div>
      </div>
    </div>
  );
};

export default Evals;<|MERGE_RESOLUTION|>--- conflicted
+++ resolved
@@ -537,11 +537,6 @@
       <div className="evals-layout">
         {/* Left Pane - Model Configuration */}
         <div className="evals-left-pane">
-<<<<<<< HEAD
-          <h2>Model Configuration</h2>
-
-          <div className="model-tabs">
-=======
           <div className={`model-config-section ${modelConfigCollapsed ? 'collapsed' : 'expanded'}`}>
             <div className="model-config-header" onClick={toggleModelConfigSection}>
               <h2>Model Configuration</h2>
@@ -552,7 +547,6 @@
             
             {!modelConfigCollapsed && (
               <div className="model-tabs">
->>>>>>> bfeaebf5
             {/* OpenAI Tab */}
             <div
               className={`model-tab ${
@@ -561,11 +555,7 @@
             >
               <button
                 className="model-tab-header"
-<<<<<<< HEAD
-                onClick={() => setSelectedProvider("openai")}
-=======
                 onClick={() => handleProviderSelection('openai')}
->>>>>>> bfeaebf5
               >
                 <span className="provider-name">OpenAI</span>
                 <span className="model-name">GPT-4o</span>
@@ -597,11 +587,7 @@
             >
               <button
                 className="model-tab-header"
-<<<<<<< HEAD
-                onClick={() => setSelectedProvider("anthropic")}
-=======
                 onClick={() => handleProviderSelection('anthropic')}
->>>>>>> bfeaebf5
               >
                 <span className="provider-name">Anthropic</span>
                 <span className="model-name">Claude 4 Sonnet</span>
@@ -633,11 +619,7 @@
             >
               <button
                 className="model-tab-header"
-<<<<<<< HEAD
-                onClick={() => setSelectedProvider("baseten")}
-=======
                 onClick={() => handleProviderSelection('baseten')}
->>>>>>> bfeaebf5
               >
                 <span className="provider-name">Baseten</span>
                 <span className="model-name">
